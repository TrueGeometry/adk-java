<?xml version="1.0" encoding="UTF-8"?>
<!--
 Copyright 2025 Google LLC

 Licensed under the Apache License, Version 2.0 (the "License");
 you may not use this file except in compliance with the License.
 You may obtain a copy of the License at

     http://www.apache.org/licenses/LICENSE-2.0

 Unless required by applicable law or agreed to in writing, software
 distributed under the License is distributed on an "AS IS" BASIS,
 WITHOUT WARRANTIES OR CONDITIONS OF ANY KIND, either express or implied.
 See the License for the specific language governing permissions and
 limitations under the License.
-->
<project xmlns="http://maven.apache.org/POM/4.0.0"
  xmlns:xsi="http://www.w3.org/2001/XMLSchema-instance"
  xsi:schemaLocation="http://maven.apache.org/POM/4.0.0 http://maven.apache.org/xsd/maven-4.0.0.xsd">
  <modelVersion>4.0.0</modelVersion>

  <parent>
    <groupId>com.google.adk</groupId>
    <artifactId>google-adk-parent</artifactId>
    <version>0.1.1-SNAPSHOT</version><!-- {x-version-update:google-adk:current} -->
  </parent>

  <artifactId>google-adk</artifactId>
  <name>Agent Development Kit</name>
  <description>Agent Development Kit: an open-source, code-first toolkit designed to simplify building, evaluating, and deploying advanced AI agents anywhere.</description>

  <properties>
    <mcp-schema.version>0.10.0</mcp-schema.version>
    <errorprone.version>2.38.0</errorprone.version>
    <google.auth.version>1.33.1</google.auth.version>
    <google.cloud.storage.version>2.28.0</google.cloud.storage.version>
    <google.genai.version>1.0.0</google.genai.version>
    <protobuf.version>4.31.0-RC1</protobuf.version>
    <junit.version>5.11.4</junit.version>
    <mockito.version>5.17.0</mockito.version>
    <java-websocket.version>1.6.0</java-websocket.version>
    <jackson.version>2.19.0</jackson.version>
    <okhttp.version>4.12.0</okhttp.version>
  </properties>

  <dependencies>
    <dependency>
      <groupId>com.anthropic</groupId>
      <artifactId>anthropic-java</artifactId>
      <version>1.4.0</version>
    </dependency>
    <dependency>
      <groupId>com.anthropic</groupId>
      <artifactId>anthropic-java-vertex</artifactId>
      <version>1.4.0</version>
    </dependency>
    <dependency>
      <groupId>com.google.cloud</groupId>
      <artifactId>google-cloud-speech</artifactId>
    </dependency>
    <dependency>
      <groupId> io.modelcontextprotocol.sdk</groupId>
      <artifactId>mcp</artifactId>
      <version>${mcp-schema.version}</version>
    </dependency>
    <dependency>
      <groupId>com.google.auth</groupId>
      <artifactId>google-auth-library-oauth2-http</artifactId>
    </dependency>
    <dependency>
      <groupId>com.google.cloud</groupId>
      <artifactId>google-cloud-storage</artifactId>
    </dependency>
    <dependency>
      <groupId>com.google.genai</groupId>
      <artifactId>google-genai</artifactId>
      <version>${google.genai.version}</version>
    </dependency>
    <dependency>
      <groupId>com.squareup.okhttp3</groupId>
      <artifactId>okhttp</artifactId>
      <version>${okhttp.version}</version>
    </dependency>
    <dependency>
      <groupId>com.google.auto.value</groupId>
      <artifactId>auto-value-annotations</artifactId>
      <version>${auto-value.version}</version>
      <scope>provided</scope>
    </dependency>
    <dependency>
      <groupId>com.google.errorprone</groupId>
      <artifactId>error_prone_annotations</artifactId>
      <version>${errorprone.version}</version>
    </dependency>
    <dependency>
      <groupId>com.fasterxml.jackson.core</groupId>
      <artifactId>jackson-databind</artifactId>
      <version>${jackson.version}</version>
    </dependency>
    <dependency>
      <groupId>com.fasterxml.jackson.datatype</groupId>
      <artifactId>jackson-datatype-jdk8</artifactId>
      <version>${jackson.version}</version>
    </dependency>
    <dependency>
      <groupId>com.fasterxml.jackson.datatype</groupId>
      <artifactId>jackson-datatype-jsr310</artifactId>
      <version>${jackson.version}</version>
    </dependency>
    <dependency>
      <groupId>com.google.protobuf</groupId>
      <artifactId>protobuf-javalite</artifactId>
      <version>${protobuf.version}</version>
    </dependency>
    <dependency>
      <groupId>org.java-websocket</groupId>
      <artifactId>Java-WebSocket</artifactId>
      <version>${java-websocket.version}</version>
    </dependency>
    <dependency>
      <groupId>org.junit.jupiter</groupId>
      <artifactId>junit-jupiter-api</artifactId>
      <version>${junit.version}</version>
      <scope>test</scope>
    </dependency>
    <dependency>
      <groupId>org.junit.jupiter</groupId>
      <artifactId>junit-jupiter-params</artifactId>
      <version>${junit.version}</version>
      <scope>test</scope>
    </dependency>
    <dependency>
      <groupId>org.junit.jupiter</groupId>
      <artifactId>junit-jupiter-engine</artifactId>
      <version>${junit.version}</version>
      <scope>test</scope>
    </dependency>
    <dependency>
      <groupId>org.junit.vintage</groupId>
      <artifactId>junit-vintage-engine</artifactId>
      <version>${junit.version}</version>
      <scope>test</scope>
    </dependency>
    <dependency>
      <groupId>org.slf4j</groupId>
      <artifactId>slf4j-simple</artifactId>
      <version>2.0.17</version>
      <scope>test</scope>
    </dependency>
    <dependency>
      <groupId>com.google.truth</groupId>
      <artifactId>truth</artifactId>
      <version>1.4.4</version>
      <scope>test</scope>
    </dependency>
    <dependency>
      <groupId>org.mockito</groupId>
      <artifactId>mockito-core</artifactId>
      <version>${mockito.version}</version>
      <scope>test</scope>
    </dependency>
    <dependency>
      <groupId>org.jspecify</groupId>
      <artifactId>jspecify</artifactId>
      <version>1.0.0</version>
    </dependency>
    <dependency>
      <groupId>io.reactivex.rxjava3</groupId>
      <artifactId>rxjava</artifactId>
      <version>3.1.5</version>
    </dependency>
    <dependency>
      <groupId>com.github.tomakehurst</groupId>
      <artifactId>wiremock-jre8</artifactId>
      <version>2.35.1</version>
      <scope>test</scope>
    </dependency>
    <dependency>
      <groupId>io.opentelemetry</groupId>
      <artifactId>opentelemetry-api</artifactId>
    </dependency>
    <dependency>
      <groupId>io.opentelemetry</groupId>
      <artifactId>opentelemetry-sdk</artifactId>
    </dependency>
    <dependency>
      <groupId>io.opentelemetry</groupId>
      <artifactId>opentelemetry-exporter-otlp</artifactId>
    </dependency>
    <dependency>
      <groupId>io.opentelemetry</groupId>
      <artifactId>opentelemetry-sdk-logs</artifactId>
    </dependency>
    <dependency>
      <groupId>io.opentelemetry</groupId>
      <artifactId>opentelemetry-sdk-trace</artifactId>
    </dependency>
  </dependencies>
<<<<<<< HEAD
  <build>
    <resources>
      <resource>
        <directory>src/main/resources</directory>
        <filtering>true</filtering>
      </resource>
    </resources>
    <extensions>
      <extension>
        <groupId>com.google.cloud.artifactregistry</groupId>
        <artifactId>artifactregistry-maven-wagon</artifactId>
        <version>2.2.0</version>
      </extension>
    </extensions>
    <pluginManagement>
      <plugins>
        <plugin>
          <artifactId>maven-clean-plugin</artifactId>
          <version>3.1.0</version>
        </plugin>
        <plugin>
          <artifactId>maven-resources-plugin</artifactId>
          <version>3.0.2</version>
        </plugin>
        <plugin>
          <artifactId>maven-compiler-plugin</artifactId>
          <version>3.13.0</version>
          <configuration>
            <source>${java.version}</source>
            <target>${java.version}</target>
            <release>${maven.compiler.release}</release>
            <parameters>true</parameters>
            <annotationProcessorPaths>
              <path>
                <groupId>com.google.auto.value</groupId>
                <artifactId>auto-value</artifactId>
                <version>${auto-value.version}</version>
              </path>
            </annotationProcessorPaths>
          </configuration>
        </plugin>
        <plugin>
          <artifactId>maven-surefire-plugin</artifactId>
          <version>3.5.2</version>
          <dependencies>
              <dependency>
                  <groupId>me.fabriciorby</groupId>
                  <artifactId>maven-surefire-junit5-tree-reporter</artifactId>
                  <version>0.1.0</version>
              </dependency>
          </dependencies>
          <configuration>
              <reportFormat>plain</reportFormat>
              <statelessTestsetInfoReporter implementation="org.apache.maven.plugin.surefire.extensions.junit5.JUnit5StatelessTestsetInfoTreeReporter"/>
              <includes>
                <include>**/*Test.java</include>
              </includes>
          </configuration>
        </plugin>
        <plugin>
          <artifactId>maven-jar-plugin</artifactId>
          <version>3.0.2</version>
        </plugin>
        <plugin>
          <artifactId>maven-install-plugin</artifactId>
          <version>2.5.2</version>
        </plugin>
        <plugin>
          <artifactId>maven-deploy-plugin</artifactId>
          <version>3.1.1</version>
          <configuration>
              <skip>false</skip>
          </configuration>
        </plugin>
        <plugin>
          <artifactId>maven-site-plugin</artifactId>
          <version>3.7.1</version>
        </plugin>
        <plugin>
          <artifactId>maven-project-info-reports-plugin</artifactId>
          <version>3.0.0</version>
        </plugin>
        <plugin>
          <groupId>org.apache.maven.plugins</groupId>
          <artifactId>maven-gpg-plugin</artifactId>
          <version>3.2.7</version>
          <executions>
            <execution>
              <id>sign-artifacts</id>
              <phase>verify</phase>
              <goals>
                <goal>sign</goal>
              </goals>
            </execution>
          </executions>
        </plugin>
        <plugin>
          <groupId>org.apache.maven.plugins</groupId>
          <artifactId>maven-source-plugin</artifactId>
          <version>3.3.1</version>
        </plugin>
        <plugin>
          <groupId>org.apache.maven.plugins</groupId>
          <artifactId>maven-javadoc-plugin</artifactId>
          <version>3.6.3</version>
          <configuration>
            <doclint>all,-missing</doclint>
            <nohelp>true</nohelp>
            <outputDirectory>${project.build.directory}/javadoc</outputDirectory>
            <doctitle>Agent Development Kit</doctitle>
            <source>${maven.compiler.release}</source>
            <encoding>UTF-8</encoding>
          </configuration>
          <executions>
              <execution>
                  <id>attach-javadocs</id>
                  <goals>
                      <goal>jar</goal>
                  </goals>
              </execution>
          </executions>
        </plugin>
        <plugin>
          <groupId>org.sonatype.plugins</groupId>
          <artifactId>nexus-staging-maven-plugin</artifactId>
          <version>1.7.0</version>
          <extensions>true</extensions>
          <configuration>
            <serverId>ossrh</serverId>
            <nexusUrl>https://google.oss.sonatype.org/</nexusUrl>
            <autoReleaseAfterClose>false</autoReleaseAfterClose>
          </configuration>
        </plugin>
      </plugins>
    </pluginManagement>
    <plugins>
      <plugin>
        <groupId>org.jacoco</groupId>
        <artifactId>jacoco-maven-plugin</artifactId>
        <version>0.8.12</version>
        <executions>
          <execution>
            <goals>
              <goal>prepare-agent</goal>
            </goals>
            <configuration>
              <excludes>
                <exclude>*MockitoMock*</exclude>
                <exclude>*$$EnhancerByMockitoWithCGLIB$$*</exclude>
                <exclude>*$$FastClassByMockitoWithCGLIB$$*</exclude>
                <exclude>com/sun/tools/attach/*</exclude>
                <exclude>sun/util/resources/cldr/provider/*</exclude>
              </excludes>
            </configuration>
          </execution>
          <execution>
            <id>report</id>
            <phase>test</phase>
            <goals>
              <goal>report</goal>
            </goals>
            <configuration>
              <formats>
                <format>HTML</format>
              </formats>
            </configuration>
          </execution>
        </executions>
      </plugin>
    </plugins>
  </build>
  <profiles>
    <profile>
      <id>release</id>
      <build>
        <plugins>
          <plugin>
            <groupId>org.apache.maven.plugins</groupId>
            <artifactId>maven-source-plugin</artifactId>
            <executions>
              <execution>
                <id>attach-sources</id>
                <goals>
                  <goal>jar-no-fork</goal>
                </goals>
              </execution>
            </executions>
          </plugin>
          <plugin>
            <groupId>org.apache.maven.plugins</groupId>
            <artifactId>maven-javadoc-plugin</artifactId>
             <executions>
                <execution>
                    <id>attach-javadocs</id>
                    <goals>
                        <goal>jar</goal>
                    </goals>
                </execution>
            </executions>
          </plugin>
        </plugins>
      </build>
    </profile>
  </profiles>
=======
>>>>>>> 0d1bb89f
</project><|MERGE_RESOLUTION|>--- conflicted
+++ resolved
@@ -196,7 +196,6 @@
       <artifactId>opentelemetry-sdk-trace</artifactId>
     </dependency>
   </dependencies>
-<<<<<<< HEAD
   <build>
     <resources>
       <resource>
@@ -401,6 +400,4 @@
       </build>
     </profile>
   </profiles>
-=======
->>>>>>> 0d1bb89f
 </project>