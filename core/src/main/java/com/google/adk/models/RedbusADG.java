package com.google.adk.models;

import static com.google.common.collect.ImmutableList.toImmutableList;

import com.fasterxml.jackson.core.type.TypeReference;
import com.fasterxml.jackson.databind.ObjectMapper;
import com.fasterxml.jackson.datatype.jdk8.Jdk8Module;
import com.google.adk.tools.BaseTool;
import com.google.common.collect.ImmutableList;
import com.google.common.collect.Iterables;
import com.google.genai.types.Content;
import com.google.genai.types.FunctionCall;
import com.google.genai.types.FunctionDeclaration;
import com.google.genai.types.GenerateContentConfig;
import com.google.genai.types.Part;
import com.google.genai.types.Schema;
import io.reactivex.rxjava3.core.Flowable;
import java.io.BufferedReader;
import java.io.IOException;
import java.io.InputStream;
import java.io.InputStreamReader;
import java.net.URI;
import java.net.http.HttpClient;
import java.net.http.HttpRequest;
import java.net.http.HttpResponse;
import java.nio.charset.StandardCharsets;
import java.time.Duration;
import java.util.ArrayList;
import java.util.HashMap;
import java.util.List;
import java.util.Map;
import java.util.Optional;
import java.util.concurrent.atomic.AtomicBoolean;
import java.util.stream.Collectors;
import java.util.stream.Stream;
import org.json.JSONArray;
import org.json.JSONException;
import org.json.JSONObject;
import org.slf4j.Logger;
import org.slf4j.LoggerFactory;

/**
 * Redbus AD Gateway to access Azure LLMs
 *
 * @author manoj.kumar, Sandeep Belgavi
 */
public class RedbusADG extends BaseLlm {

  private static final String DEFAULT_API_URL = "ADURL"; // https://abc.com";
  private static final String USERNAME_ENV_VAR = "ADU"; // Username
  private static final String PASSWORD_ENV_VAR = "ADP"; // Password
  private static final String FORBIDDEN_CHARACTERS_REGEX = "[^a-zA-Z0-9_\\.-]";
  private static final String CONTINUE_OUTPUT_MESSAGE =
      "Continue output. DO NOT look at this line. ONLY look at the content before this line and"
          + " system instruction.";

  /**
   * Cleans a string by removing any characters that are not allowed by the pattern
   * [a-zA-Z0-9_\\.-]. This pattern is typically required for names or identifiers.
   *
   * @param input The string to clean. Can be null.
   * @return The cleaned string, containing only allowed characters. Returns null if the input was
   *     null.
   */
  public static String cleanForIdentifierPattern(String input) {
    if (input == null) {
      return null;
    }
    // Replace all characters that do NOT match the allowed set with an empty string
    return input.replaceAll(FORBIDDEN_CHARACTERS_REGEX, "");
  }

  private static final Logger logger = LoggerFactory.getLogger(RedbusADG.class);

  public RedbusADG(String model) {
    super(model);
  }

  @Override
  public Flowable<LlmResponse> generateContent(LlmRequest llmRequest, boolean stream) {
    if (stream) {
      return generateContentStream(llmRequest);
    } else {
      return generateContentStd(llmRequest);
    }
  }

  public Flowable<LlmResponse> generateContentStd(LlmRequest llmRequest) {

    List<Content> contents = llmRequest.contents();
    // Last content must be from the user, otherwise the model won't respond.
    if (contents.isEmpty() || !Iterables.getLast(contents).role().orElse("").equals("user")) {
      Content userContent = Content.fromParts(Part.fromText(CONTINUE_OUTPUT_MESSAGE));
      contents =
          Stream.concat(contents.stream(), Stream.of(userContent)).collect(toImmutableList());
    }

    String systemText = "";
    Optional<GenerateContentConfig> configOpt = llmRequest.config();
    if (configOpt.isPresent()) {
      Optional<Content> systemInstructionOpt = configOpt.get().systemInstruction();
      if (systemInstructionOpt.isPresent()) {
        String extractedSystemText =
            systemInstructionOpt.get().parts().orElse(ImmutableList.of()).stream()
                .filter(p -> p.text().isPresent())
                .map(p -> p.text().get())
                .collect(Collectors.joining("\n"));
        if (!extractedSystemText.isEmpty()) {
          systemText = extractedSystemText;
        }
      }
    }

    // Messages
    JSONArray messages = new JSONArray();

    JSONObject llmMessageJson1 = new JSONObject();
    llmMessageJson1.put("role", "system");
    llmMessageJson1.put("content", systemText);
    messages.put(llmMessageJson1); // Agent system prompt is always added

    llmRequest.contents().stream()
        .forEach(
            item -> {
              //   return new MessageParam(content.role().get().equals("model") ||
              // content.role().get().equals("assistant") ? "" : "",content.text());
              JSONObject messageQuantum = new JSONObject();
              messageQuantum.put(
                  "role",
                  item.role().get().equals("model") || item.role().get().equals("assistant")
                      ? "assistant"
                      : "user");

              // Additinal override work to add function response
              if (item.parts().get().get(0).functionResponse().isPresent()) {
                messageQuantum.put(
                    "content",
                    new JSONObject(
                            item.parts().get().get(0).functionResponse().get().response().get())
                        .toString(1));
              } else {
                messageQuantum.put("content", item.text());
              }
              messages.put(messageQuantum);
            });

    // Tools
    // Define the required pattern for the name
    JSONArray functions = new JSONArray();
    llmRequest
        .tools()
        .entrySet()
        .forEach(
            tooldetail -> {
              BaseTool baseTool = tooldetail.getValue();

              // Get the function declaration from the base tool
              Optional<FunctionDeclaration> declarationOptional = baseTool.declaration();

              // Skip this tool if there is no function declaration
              if (!declarationOptional.isPresent()) {
                // Log a warning or handle appropriately
                System.err.println(
                    "Skipping tool '" + baseTool.name() + "' with missing declaration.");
                // continue; // If inside a loop
                return; // If processing a single tool outside a loop
              }

              FunctionDeclaration functionDeclaration = declarationOptional.get();

              // Build the top-level map representing the tool JSON structure
              Map<String, Object> toolMap = new HashMap<>();

              // Add the tool's name and description from the function declaration
              toolMap.put("name", cleanForIdentifierPattern(functionDeclaration.name().get()));
              toolMap.put(
                  "description",
                  cleanForIdentifierPattern(
                      functionDeclaration
                          .description()
                          .orElse(""))); // Use description from declaration, handle Optional

              // Build the 'parameters' object if parameters are defined
              Optional<Schema> parametersOptional = functionDeclaration.parameters();
              if (parametersOptional.isPresent()) {
                Schema parametersSchema = parametersOptional.get();

                Map<String, Object> parametersMap = new HashMap<>();
                parametersMap.put(
                    "type", "object"); // Function parameters schema type is typically "object"

                // Build the 'properties' map within 'parameters'
                Optional<Map<String, Schema>> propertiesOptional = parametersSchema.properties();
                if (propertiesOptional.isPresent()) {
                  Map<String, Object> propertiesMap = new HashMap<>();
                  // Create ObjectMapper instance once for the loop
                  ObjectMapper objectMapper = new ObjectMapper();
                  objectMapper.registerModule(
                      new Jdk8Module()); // Register module for Java 8 Optionals, etc.

                  propertiesOptional
                      .get()
                      .forEach(
                          (key, schema) -> {
                            // Convert the library's Schema object for a parameter to a generic Map
                            Map<String, Object> schemaMap =
                                objectMapper.convertValue(
                                    schema, new TypeReference<Map<String, Object>>() {});

                            // Apply your custom logic to update the type string
                            // !!! This function updateTypeString(schemaMap) is required and not
                            // provided !!!
                            updateTypeString(
                                schemaMap); // Ensure this modifies schemaMap in place or returns
                            // the modified map

                            propertiesMap.put(key, schemaMap);
                          });
                  parametersMap.put("properties", propertiesMap);
                }

                // Add the 'required' list within 'parameters' if present
                parametersSchema
                    .required()
                    .ifPresent(
                        requiredList ->
                            parametersMap.put(
                                "required", requiredList)); // Assuming required() returns
                // Optional<List<String>>

                // Add the completed 'parameters' map to the main tool map
                toolMap.put("parameters", parametersMap);
              }

              // Convert the complete tool map into an org.json.JSONObject
              JSONObject jsonTool = new JSONObject(toolMap);

              // Add the generated tool JSON object to your functions list/array
              functions.put(jsonTool);
            });

    // Check if the tool is executed, then parse and response.

    logger.debug("functions: {}", functions.toString(1));

    String modelId =
        this.model(); // "devstral";//"llama3.2:3b-instruct-q2_K";//"llama3.2"; // The 1b doesn't
    // support tool

    // If last user response has the function reponse, then function calla is not needed.
    boolean LAST_RESP_TOOl_EXECUTED =
        Iterables.getLast(Iterables.getLast(contents).parts().get()).functionResponse().isPresent();

    JSONObject agentresponse =
        callLLMChat(
            modelId,
            messages,
            LAST_RESP_TOOl_EXECUTED ? null : (functions.length() > 0 ? functions : null),
            false); // Tools/functions can not be of 0 length
    JSONObject responseQuantum =
        agentresponse.has("response")
            ? agentresponse
                .getJSONObject("response")
                .getJSONObject("openAIResponse")
                .getJSONArray("choices")
                .getJSONObject(0)
            : new JSONObject();

    // Check if tool call is required
    // Tools call
    LlmResponse.Builder responseBuilder = LlmResponse.builder();
    List<Part> parts = new ArrayList<>();
    Part part = oaiContentBlockToPart(responseQuantum);
    parts.add(part);

    // Call tool
    if (responseQuantum.has("finish_reason")
        && "function_call".contentEquals(responseQuantum.getString("finish_reason"))) {

      responseBuilder.content(
          Content.builder()
              .role("model")
              .parts(
                  ImmutableList.of(Part.builder().functionCall(part.functionCall().get()).build()))
              .build());

      //  responseBuilder.partial(false).turnComplete(false);

    } else {
      responseBuilder.content(
          Content.builder().role("model").parts(ImmutableList.copyOf(parts)).build());
    }

    return Flowable.just(responseBuilder.build());
  }

  public Flowable<LlmResponse> generateContentStream(LlmRequest llmRequest) {
    List<Content> contents = llmRequest.contents();
    if (contents.isEmpty() || !Iterables.getLast(contents).role().orElse("").equals("user")) {
      Content userContent = Content.fromParts(Part.fromText(CONTINUE_OUTPUT_MESSAGE));
      contents =
          Stream.concat(contents.stream(), Stream.of(userContent)).collect(toImmutableList());
    }
    String systemText = "";
    Optional<GenerateContentConfig> configOpt = llmRequest.config();
    if (configOpt.isPresent()) {
      Optional<Content> systemInstructionOpt = configOpt.get().systemInstruction();
      if (systemInstructionOpt.isPresent()) {
        String extractedSystemText =
            systemInstructionOpt.get().parts().orElse(ImmutableList.of()).stream()
                .filter(p -> p.text().isPresent())
                .map(p -> p.text().get())
                .collect(Collectors.joining("\n"));
        if (!extractedSystemText.isEmpty()) {
          systemText = extractedSystemText;
        }
      }
    }
    JSONArray messages = new JSONArray();
    JSONObject llmMessageJson1 = new JSONObject();
    llmMessageJson1.put("role", "system");
    llmMessageJson1.put("content", systemText);
    messages.put(llmMessageJson1);
    llmRequest.contents().stream()
        .forEach(
            item -> {
              JSONObject messageQuantum = new JSONObject();
              messageQuantum.put(
                  "role",
                  item.role().get().equals("model") || item.role().get().equals("assistant")
                      ? "assistant"
                      : "user");
              if (item.parts().get().get(0).functionResponse().isPresent()) {
                messageQuantum.put(
                    "content",
                    new JSONObject(
                            item.parts().get().get(0).functionResponse().get().response().get())
                        .toString(1));
              } else {
                messageQuantum.put("content", item.text());
              }
              messages.put(messageQuantum);
            });
    JSONArray functions = new JSONArray();
    llmRequest
        .tools()
        .entrySet()
        .forEach(
            tooldetail -> {
              BaseTool baseTool = tooldetail.getValue();
              Optional<FunctionDeclaration> declarationOptional = baseTool.declaration();
              if (!declarationOptional.isPresent()) {
                System.err.println(
                    "Skipping tool '" + baseTool.name() + "' with missing declaration.");
                return;
              }
              FunctionDeclaration functionDeclaration = declarationOptional.get();
              Map<String, Object> toolMap = new HashMap<>();
              toolMap.put("name", cleanForIdentifierPattern(functionDeclaration.name().get()));
              toolMap.put(
                  "description",
                  cleanForIdentifierPattern(functionDeclaration.description().orElse("")));
              Optional<Schema> parametersOptional = functionDeclaration.parameters();
              if (parametersOptional.isPresent()) {
                Schema parametersSchema = parametersOptional.get();
                Map<String, Object> parametersMap = new HashMap<>();
                parametersMap.put("type", "object");
                Optional<Map<String, Schema>> propertiesOptional = parametersSchema.properties();
                if (propertiesOptional.isPresent()) {
                  Map<String, Object> propertiesMap = new HashMap<>();
                  ObjectMapper objectMapper = new ObjectMapper();
                  objectMapper.registerModule(new Jdk8Module());
                  propertiesOptional
                      .get()
                      .forEach(
                          (key, schema) -> {
                            Map<String, Object> schemaMap =
                                objectMapper.convertValue(
                                    schema, new TypeReference<Map<String, Object>>() {});
                            updateTypeString(schemaMap);
                            propertiesMap.put(key, schemaMap);
                          });
                  parametersMap.put("properties", propertiesMap);
                }
                parametersSchema
                    .required()
                    .ifPresent(requiredList -> parametersMap.put("required", requiredList));
                toolMap.put("parameters", parametersMap);
              }
              JSONObject jsonTool = new JSONObject(toolMap);
              functions.put(jsonTool);
            });
    logger.info("Functions for LLM: {}", functions.toString(1));
    String modelId = this.model();
    boolean isLastResponseToolExecuted =
        Iterables.getLast(Iterables.getLast(contents).parts().get()).functionResponse().isPresent();
    BufferedReader reader =
        callLLMChatStream(
            modelId,
            messages,
            isLastResponseToolExecuted ? null : (functions.length() > 0 ? functions : null),
            true);
    Flowable<LlmResponse> flowable =
        Flowable.create(
            emitter -> {
              // Buffer for accumulating function call arguments per choice index
              final Map<Integer, String> functionCallNameBuffer = new HashMap<>();
              final Map<Integer, StringBuilder> functionCallArgsBuffer = new HashMap<>();
              final AtomicBoolean functionCallDetected = new AtomicBoolean(false);
              final StringBuilder accumulatedText = new StringBuilder();
              try {
                String line;
                outer:
                while (reader != null && (line = reader.readLine()) != null) {
                  line = line.trim();

                  if (line.startsWith("data:")) {
                    line = line.substring(5).trim();
                  }

                  if (line.equals("[DONE]")) {
                    logger.info("[DONE] marker found, completing stream");
                    if (accumulatedText.length() > 0 && !functionCallDetected.get()) {
                      // Emit any remaining accumulated text as a final, complete response
                      LlmResponse finalAggregatedTextResponse =
                          LlmResponse.builder()
                              .content(
                                  Content.builder()
                                      .role("model")
                                      .parts(
                                          ImmutableList.of(
                                              Part.builder()
                                                  .text(accumulatedText.toString())
                                                  .build()))
                                      .build())
                              .partial(false) // This is a final content part
                              .build();
                      emitter.onNext(finalAggregatedTextResponse);
                      accumulatedText.setLength(0); // Clear buffer
                    }
                    break outer;
                  }
                  if (line.isEmpty()) {
                    logger.info("Skipping empty line");
                    continue;
                  }
                  JSONObject chunk = null;
                  try {
                    if (!line.trim().isEmpty()) {
                      chunk = new JSONObject(line);
                      logger.info("Parsed JSON chunk: {}", chunk.toString(1));
                    } else {
                      logger.info("Skipping empty or null line after trim");
                    }
                  } catch (JSONException e) {
                    logger.warn("Failed to parse JSON line: [{}]", line);
                    logger.warn("Error: {}", e.getMessage());
                    continue;
                  } catch (NullPointerException e) {
                    logger.warn("NullPointerException: 'line' variable is null.");
                    continue;
                  }
                  if (chunk == null) {
                    logger.info("Chunk is null, skipping");
                    continue;
                  }
                  if (chunk.has("choices")) {
                    JSONArray choices = chunk.optJSONArray("choices");
                    logger.info(
                        "Choices array found, length: {}", choices != null ? choices.length() : 0);
                    if (choices == null || choices.length() == 0) {
                      logger.info("Choices array is null or empty, skipping");
                      continue;
                    }
                    for (int i = 0; i < choices.length(); i++) {
                      JSONObject choice = choices.optJSONObject(i);
                      if (choice != null) {
                        boolean done = "stop".equals(choice.optString("finish_reason", ""));
                        JSONObject delta = choice.optJSONObject("delta");
                        if (delta != null) {
                          // Buffer function_call arguments
                          if (delta.has("function_call")) {
                            // If there's accumulated text, emit it as a complete response before
                            // the function call
                            if (accumulatedText.length() > 0) {

                              LlmResponse.builder()
                                  .content(
                                      Content.builder()
                                          .role("model")
                                          .parts(
                                              ImmutableList.of(
                                                  Part.builder()
                                                      .text(accumulatedText.toString())
                                                      .build()))
                                          .build())
                                  .partial(false) // This is a complete text turn before function
                                  // call
                                  .build();
                              emitter.onNext(aggregatedTextResponse);
                              accumulatedText.setLength(0); // Clear buffer after emitting
                            }
                            JSONObject functionCallJson = delta.getJSONObject("function_call");
                            String functionName = functionCallJson.optString("name", null);
                            String argumentsFragment =
                                functionCallJson.optString("arguments", null);
                            if (functionName != null) {
                              functionCallNameBuffer.put(i, functionName);
                            }
                            if (argumentsFragment != null) {
                              functionCallArgsBuffer
                                  .computeIfAbsent(i, k -> new StringBuilder())
                                  .append(argumentsFragment);
                            }
                          } else if (choice.has(
                              "function_call")) { // Check function_call directly in choice if delta
                            // is null
                            JSONObject functionCallJson = choice.getJSONObject("function_call");
                            String functionName = functionCallJson.optString("name", null);
                            String argumentsFragment =
                                functionCallJson.optString("arguments", null);
                            if (functionName != null) {
                              functionCallNameBuffer.put(i, functionName);
                            }
                            if (argumentsFragment != null) {
                              functionCallArgsBuffer
                                  .computeIfAbsent(i, k -> new StringBuilder())
                                  .append(argumentsFragment);
                            }
                            functionCallDetected.set(true); // Set flag if function call is found
                          }
                          // If finish_reason is function_call, emit the function call event
                          if (choice.has("finish_reason")
                              && "function_call".equals(choice.optString("finish_reason"))) {
                            String functionName = functionCallNameBuffer.get(i);
                            StringBuilder argsBuilder = functionCallArgsBuffer.get(i);
                            Map<String, Object> functionArgs = new HashMap<>();
                            if (argsBuilder != null) {
                              String argsString = argsBuilder.toString();
                              try {
                                if (!argsString.isEmpty()) {
                                  JSONObject argsJson = new JSONObject(argsString);
                                  for (String key : argsJson.keySet()) {
                                    functionArgs.put(key, argsJson.get(key));
                                  }
                                }
                              } catch (JSONException e) {
                                logger.warn(
                                    "Failed to parse accumulated function_call arguments as JSON: {}",
                                    argsString,
                                    e);
                              }
                            }
                            if (functionName != null) {
                              FunctionCall functionCall =
                                  FunctionCall.builder()
                                      .name(functionName)
                                      .args(functionArgs)
                                      .build();
                              LlmResponse functionCallResponse =
                                  LlmResponse.builder()
                                      .content(
                                          Content.builder()
                                              .role("model")
                                              .parts(
                                                  ImmutableList.of(
                                                      Part.builder()
                                                          .functionCall(functionCall)
                                                          .build()))
                                              .build())
                                      .partial(false) // Function call is a complete turn
                                      .build();
                              logger.info(
                                  "Emitting FunctionCall LlmResponse: {}", functionCallResponse);
                              emitter.onNext(functionCallResponse);
                            }
                            // Clear buffers for this index
                            functionCallArgsBuffer.remove(i);
                            functionCallNameBuffer.remove(i);
                            functionCallDetected.set(true); // Set flag if function call is found
                          }

                          // Handle text content as a separate event
                          String text = delta.optString("content", "");
                          if (text != null && !text.isEmpty()) {
                            accumulatedText.append(text);
                            LlmResponse textResponse =
                                LlmResponse.builder()
                                    .content(
                                        Content.builder()
                                            .role("model")
                                            .parts(ImmutableList.of(Part.fromText(text)))
                                            .build())
                                    .partial(true) // Text chunks are usually partial
                                    .build();
                            emitter.onNext(textResponse);
                          }
                        } else if (choice.has(
                            "content")) { // This handles non-delta content, likely for final
                          // response
                          String text = choice.optString("content", "");
                          if (text != null && !text.isEmpty()) {
                            LlmResponse finalResponse =
                                LlmResponse.builder()
                                    .content(
                                        Content.builder()
                                            .role("model")
                                            .parts(ImmutableList.of(Part.fromText(text)))
                                            .build())
                                    .partial(false) // This is a final content part
                                    .build();
                            emitter.onNext(finalResponse);
                          }
                        }
                      }
                    }
                  }
                }
                emitter.onComplete();
              } catch (IOException e) {
                logger.error("IOException in stream: {}", e.getMessage());
                emitter.onError(e);
              } finally {
                try {
                  if (reader != null) {
                    logger.info("Closing BufferedReader");
                    reader.close();
                  }
                } catch (IOException e) {
                  logger.error("Error closing stream reader", e);
                }
              }
            },
            io.reactivex.rxjava3.core.BackpressureStrategy.BUFFER);
    return flowable;
  }

  /**
   * This method is specifically for parsing *complete* OpenAI-like content blocks in a
   * non-streaming context. It is less suitable for incremental streaming parsing.
   *
   * @param choice0 The JSON object representing a single choice from an OpenAI-like response.
   * @return A Part object.
   */
  public static Part oaiContentBlockToPart(JSONObject choice0) {
    // Assuming choice0 is already the "choice" object, not the full stream chunk.
    JSONObject message = choice0.optJSONObject("message"); // This might be null for stream deltas
    if (message == null) {
      // For non-streaming, a 'message' object should usually be present.
      // For streaming 'delta' might be directly at the choice level for function calls
      // Or directly within 'delta'
      throw new UnsupportedOperationException(
          "Input choice0 does not contain a 'message' object for content parsing.");
    }

    if (message.has("function_call")) {
      JSONObject function = message.getJSONObject("function_call");

      if (function.has("name")) {
        String name = function.optString("name", null);
        Map<String, Object> args = new HashMap<>();

        // Try to get arguments as a JSONObject directly
        JSONObject argsJson = function.optJSONObject("arguments");
        if (argsJson != null) {
          args = argsJson.toMap();
        } else if (function.has("arguments")) {
          // If not a direct JSONObject, try to parse as a stringified JSON
          String argsString = function.optString("arguments", null);
          if (argsString != null && !argsString.isEmpty()) {
            try {
              argsJson = new JSONObject(argsString);
              args = argsJson.toMap();
            } catch (JSONException e) {
              logger.warn("Failed to parse function arguments as JSON string: {}", argsString, e);
              // Continue with empty args if parsing fails
            }
          }
        }

        if (name != null) {
          FunctionCall functionCall = FunctionCall.builder().name(name).args(args).build();
          return Part.builder().functionCall(functionCall).build();
        }
      }
    }

    if (message.has("content")) {
      Object content = message.opt("content");
      if (content instanceof String) {
        String text = (String) content;
        return Part.builder().text(text).build();
      }
    }

    // Fallback if no recognizable content or function call is found.
    throw new UnsupportedOperationException(
        "Unsupported content block format or missing required fields in message: "
            + message.toString());
  }

  // Create a shared HttpClient instance (thread-safe and efficient)
  private static final HttpClient httpClient =
      HttpClient.newBuilder()
          .version(HttpClient.Version.HTTP_2) // Or HTTP_1_1
          .connectTimeout(Duration.ofSeconds(60)) // Example timeout
          .build();

  public static BufferedReader callLLMChatStream(
      String model, JSONArray messages, JSONArray tools, boolean stream) {
    String username = System.getenv(USERNAME_ENV_VAR);
    String password = System.getenv(PASSWORD_ENV_VAR);
    String apiUrl = System.getenv(DEFAULT_API_URL);

    if (username == null || username.isEmpty()) {
      throw new RuntimeException("Environment variable '" + USERNAME_ENV_VAR + "' not set.");
    }
    if (password == null || password.isEmpty()) {
      throw new RuntimeException("Environment variable '" + PASSWORD_ENV_VAR + "' not set.");
    }
    if (apiUrl == null || apiUrl.isEmpty()) {
      throw new RuntimeException("Environment variable '" + DEFAULT_API_URL + "' not set.");
    }

    JSONObject payload = new JSONObject();
    payload.put("username", username);
    payload.put("password", password);
    payload.put("stream", stream); // Ensure this matches the request's stream parameter

    payload.put("api", model);

    JSONObject request = new JSONObject();
    request.put("messages", messages);
    if (tools != null) {
      request.put(
          "functions", tools); // Assuming 'functions' is the correct key for RedbusADG's backend
    }
    request.put("temperature", 0.9);
    request.put("stream", stream); // Ensure this matches the payload's stream parameter

    payload.put("request", request);
    String jsonString = payload.toString();

    try {
      HttpRequest httpRequest =
          HttpRequest.newBuilder()
              .uri(URI.create(apiUrl))
              .header("Content-Type", "application/json; charset=UTF-8")
              .POST(HttpRequest.BodyPublishers.ofString(jsonString, StandardCharsets.UTF_8))
              .build();
      HttpResponse<InputStream> response =
          httpClient.send(httpRequest, HttpResponse.BodyHandlers.ofInputStream());
      int statusCode = response.statusCode();
      StringBuilder responseBody = new StringBuilder();
      System.out.println("Response Code: " + statusCode);
      if (statusCode >= 200 && statusCode < 300) {

        return new BufferedReader(new InputStreamReader(response.body(), StandardCharsets.UTF_8));
      } else {
        // Read error stream for more details if available
        System.err.println("Error Response Body: " + responseBody.toString());
        logger.error(
            "HTTP request failed with status code {}: {}", statusCode, responseBody.toString());
        return null;
      }

    } catch (IOException | InterruptedException ex) {
      logger.error("HTTP request failed during streaming call.", ex);
      return null;
    } catch (Exception ex) {
      logger.error("An unexpected error occurred during streaming API call.", ex);
      return null;
    }
  }

  /**
   * - * Makes a POST request to a specified URL with a dynamic JSON body using HttpClient. Fetches
   * - * username and password from environment variables. - * - * @param model The model ID (used
   * in the "api" field of the request payload). - * @param messages The list of messages for the
   * "request.messages" field. - * @param tools The list of tools/functions for the
   * "request.functions" field (can be null). - * @return The response body as a JSONObject, or an
   * empty JSONObject in case of failure. - * @throws RuntimeException If environment variables are
   * not set. -
   */
  public static JSONObject callLLMChat(
      String model, JSONArray messages, JSONArray tools, boolean stream) {
    String username = System.getenv(USERNAME_ENV_VAR);
    String password = System.getenv(PASSWORD_ENV_VAR);
    String apiUrl = System.getenv(DEFAULT_API_URL);

    if (username == null || username.isEmpty()) {
      throw new RuntimeException("Environment variable '" + USERNAME_ENV_VAR + "' not set.");
    }
    if (password == null || password.isEmpty()) {
      throw new RuntimeException("Environment variable '" + PASSWORD_ENV_VAR + "' not set.");
    }
    if (apiUrl == null || apiUrl.isEmpty()) {
      throw new RuntimeException("Environment variable '" + DEFAULT_API_URL + "' not set.");
    }

    JSONObject payload = new JSONObject();
    payload.put("username", username);
    payload.put("password", password);
    payload.put("api", model);

    JSONObject request = new JSONObject();
    request.put("messages", messages);
    if (tools != null) {
      request.put("functions", tools);
    }
    request.put("temperature", 0.9);
    request.put("stream", stream);

    payload.put("request", request);
    String jsonString = payload.toString();

    try {
      HttpRequest httpRequest =
          HttpRequest.newBuilder()
              .uri(URI.create(apiUrl))
              .header("Content-Type", "application/json; charset=UTF-8")
              .POST(HttpRequest.BodyPublishers.ofString(jsonString, StandardCharsets.UTF_8))
              .build();

      HttpResponse<String> response =
          httpClient.send(httpRequest, HttpResponse.BodyHandlers.ofString(StandardCharsets.UTF_8));

      int statusCode = response.statusCode();
      String responseBody = response.body();

      if (statusCode >= 200 && statusCode < 300) {
        return new JSONObject(responseBody);
      } else {
        try {
          return new JSONObject(responseBody);
        } catch (Exception jsonEx) {
          logger.warn("Could not parse error response body as JSON: {}", responseBody, jsonEx);
          return new JSONObject();
        }
      }

    } catch (IOException | InterruptedException ex) {
      logger.error("HTTP request failed during non-streaming call.", ex);
      return new JSONObject();
    } catch (Exception ex) {
      logger.error("An unexpected error occurred during non-streaming API call.", ex);
      return new JSONObject();
    }
  }

  @Override // Re-added @Override based on BaseLlm abstract method
  public BaseLlmConnection connect(LlmRequest llmRequest) {
<<<<<<< HEAD
    return new GenericLlmConnection(this, llmRequest);
=======
    return new RedbusLlmConnection(llmRequest);
  }

  private class RedbusLlmConnection implements BaseLlmConnection {
    private final LlmRequest initialLlmRequest;
    private List<Content> history;

    public RedbusLlmConnection(LlmRequest llmRequest) {
      this.initialLlmRequest = llmRequest;
      this.history = new ArrayList<>(llmRequest.contents());
    }

    @Override
    public Completable sendHistory(List<Content> history) {
      this.history = new ArrayList<>(history);
      return Completable.complete();
    }

    @Override
    public Completable sendContent(Content content) {
      this.history.add(content);
      return Completable.complete();
    }

    @Override
    public Completable sendRealtime(Blob blob) {
      // Realtime audio/video is not supported by the current HTTP-based LLM calls.
      // This would require a different communication protocol (e.g., WebSockets with binary data).
      return Completable.error(
          new UnsupportedOperationException("Realtime content not supported."));
    }

    @Override
    public Flowable<LlmResponse> receive() {
      // Create a new LlmRequest with the accumulated history
      LlmRequest currentRequest =
          LlmRequest.builder()
              .contents(ImmutableList.copyOf(history))
              .config(initialLlmRequest.config())
              .tools(initialLlmRequest.tools())
              .build();
      // Use the outer class's streaming content generation
      return generateContentStream(currentRequest);
    }

    @Override
    public void close() {
      // No explicit connection to close for HTTP-based stateless calls
      logger.info("RedbusLlmConnection closed.");
    }

    @Override
    public void close(Throwable throwable) {
      logger.error("RedbusLlmConnection closed with error: {}", throwable.getMessage(), throwable);
    }
>>>>>>> 0e351f07
  }

  private void updateTypeString(Map<String, Object> valueDict) {
    if (valueDict == null) {
      return;
    }
    if (valueDict.containsKey("type")) {
      valueDict.put("type", ((String) valueDict.get("type")).toLowerCase());
    }

    if (valueDict.containsKey("items")) {
      updateTypeString((Map<String, Object>) valueDict.get("items"));

      if (valueDict.get("items") instanceof Map
          && ((Map) valueDict.get("items")).containsKey("properties")) {
        Map<String, Object> properties =
            (Map<String, Object>) ((Map) valueDict.get("items")).get("properties");
        if (properties != null) {
          for (Object value : properties.values()) {
            if (value instanceof Map) {
              updateTypeString((Map<String, Object>) value);
            }
          }
        }
      }
    }
  }

  public static void main(String[] args) {
    // Example model ID as a String
    String modelId = "40";
    try {
      RedbusADG llm = new RedbusADG(modelId);
      // Create a simple LlmRequest with a user prompt
      LlmRequest request =
          LlmRequest.builder()
              .contents(ImmutableList.of(Content.fromParts(Part.fromText("Tell me a joke."))))
              .build();
      llm.generateContent(request, true)
          .blockingSubscribe(
              response -> {
                System.out.println("Received response chunk:");
                response
                    .content()
                    .ifPresent(
                        content ->
                            content
                                .parts()
                                .ifPresent(
                                    parts ->
                                        parts.forEach(
                                            part -> {
                                              part.text()
                                                  .ifPresent(
                                                      text -> System.out.println("Text: " + text));
                                              part.functionCall()
                                                  .ifPresent(
                                                      fc ->
                                                          System.out.println(
                                                              "Function Call: " + fc));
                                            })));
              },
              error -> {
                System.err.println("An error occurred during streaming API call:");
                error.printStackTrace();
              },
              () -> System.out.println("\nStream completed."));
    } catch (RuntimeException e) {
      System.err.println("Error during API call (Runtime): " + e.getMessage());
      System.err.println(
          "Please ensure environment variables '"
              + USERNAME_ENV_VAR
              + "', '"
              + PASSWORD_ENV_VAR
              + "', and '"
              + DEFAULT_API_URL
              + "' are set.");
    } catch (Exception e) {
      System.err.println("An unexpected error occurred during API call: " + e.getMessage());
      e.printStackTrace();
    }
  }
}<|MERGE_RESOLUTION|>--- conflicted
+++ resolved
@@ -1,3 +1,7 @@
+/*
+ * Click nbfs://nbhost/SystemFileSystem/Templates/Licenses/license-default.txt to change this license
+ * Click nbfs://nbhost/SystemFileSystem/Templates/Classes/Class.java to edit this template
+ */
 package com.google.adk.models;
 
 import static com.google.common.collect.ImmutableList.toImmutableList;
@@ -19,7 +23,13 @@
 import java.io.IOException;
 import java.io.InputStream;
 import java.io.InputStreamReader;
+import java.io.OutputStream;
+import java.io.OutputStreamWriter;
+import java.net.HttpURLConnection;
+import java.net.MalformedURLException;
+import java.net.ProtocolException;
 import java.net.URI;
+import java.net.URL;
 import java.net.http.HttpClient;
 import java.net.http.HttpRequest;
 import java.net.http.HttpResponse;
@@ -30,11 +40,10 @@
 import java.util.List;
 import java.util.Map;
 import java.util.Optional;
-import java.util.concurrent.atomic.AtomicBoolean;
+import java.util.logging.Level;
 import java.util.stream.Collectors;
 import java.util.stream.Stream;
 import org.json.JSONArray;
-import org.json.JSONException;
 import org.json.JSONObject;
 import org.slf4j.Logger;
 import org.slf4j.LoggerFactory;
@@ -42,7 +51,7 @@
 /**
  * Redbus AD Gateway to access Azure LLMs
  *
- * @author manoj.kumar, Sandeep Belgavi
+ * @author manoj.kumar
  */
 public class RedbusADG extends BaseLlm {
 
@@ -55,8 +64,8 @@
           + " system instruction.";
 
   /**
-   * Cleans a string by removing any characters that are not allowed by the pattern
-   * [a-zA-Z0-9_\\.-]. This pattern is typically required for names or identifiers.
+   * Cleans a string by removing any characters that are not allowed by the pattern [a-zA-Z0-9_\.-].
+   * This pattern is typically required for names or identifiers.
    *
    * @param input The string to clean. Can be null.
    * @return The cleaned string, containing only allowed characters. Returns null if the input was
@@ -78,14 +87,6 @@
 
   @Override
   public Flowable<LlmResponse> generateContent(LlmRequest llmRequest, boolean stream) {
-    if (stream) {
-      return generateContentStream(llmRequest);
-    } else {
-      return generateContentStd(llmRequest);
-    }
-  }
-
-  public Flowable<LlmResponse> generateContentStd(LlmRequest llmRequest) {
 
     List<Content> contents = llmRequest.contents();
     // Last content must be from the user, otherwise the model won't respond.
@@ -255,8 +256,11 @@
         callLLMChat(
             modelId,
             messages,
-            LAST_RESP_TOOl_EXECUTED ? null : (functions.length() > 0 ? functions : null),
-            false); // Tools/functions can not be of 0 length
+            LAST_RESP_TOOl_EXECUTED
+                ? null
+                : (functions.length() > 0
+                    ? functions
+                    : null)); // Tools/functions can not be of 0 length
     JSONObject responseQuantum =
         agentresponse.has("response")
             ? agentresponse
@@ -294,409 +298,62 @@
     return Flowable.just(responseBuilder.build());
   }
 
-  public Flowable<LlmResponse> generateContentStream(LlmRequest llmRequest) {
-    List<Content> contents = llmRequest.contents();
-    if (contents.isEmpty() || !Iterables.getLast(contents).role().orElse("").equals("user")) {
-      Content userContent = Content.fromParts(Part.fromText(CONTINUE_OUTPUT_MESSAGE));
-      contents =
-          Stream.concat(contents.stream(), Stream.of(userContent)).collect(toImmutableList());
-    }
-    String systemText = "";
-    Optional<GenerateContentConfig> configOpt = llmRequest.config();
-    if (configOpt.isPresent()) {
-      Optional<Content> systemInstructionOpt = configOpt.get().systemInstruction();
-      if (systemInstructionOpt.isPresent()) {
-        String extractedSystemText =
-            systemInstructionOpt.get().parts().orElse(ImmutableList.of()).stream()
-                .filter(p -> p.text().isPresent())
-                .map(p -> p.text().get())
-                .collect(Collectors.joining("\n"));
-        if (!extractedSystemText.isEmpty()) {
-          systemText = extractedSystemText;
-        }
-      }
-    }
-    JSONArray messages = new JSONArray();
-    JSONObject llmMessageJson1 = new JSONObject();
-    llmMessageJson1.put("role", "system");
-    llmMessageJson1.put("content", systemText);
-    messages.put(llmMessageJson1);
-    llmRequest.contents().stream()
-        .forEach(
-            item -> {
-              JSONObject messageQuantum = new JSONObject();
-              messageQuantum.put(
-                  "role",
-                  item.role().get().equals("model") || item.role().get().equals("assistant")
-                      ? "assistant"
-                      : "user");
-              if (item.parts().get().get(0).functionResponse().isPresent()) {
-                messageQuantum.put(
-                    "content",
-                    new JSONObject(
-                            item.parts().get().get(0).functionResponse().get().response().get())
-                        .toString(1));
-              } else {
-                messageQuantum.put("content", item.text());
-              }
-              messages.put(messageQuantum);
-            });
-    JSONArray functions = new JSONArray();
-    llmRequest
-        .tools()
-        .entrySet()
-        .forEach(
-            tooldetail -> {
-              BaseTool baseTool = tooldetail.getValue();
-              Optional<FunctionDeclaration> declarationOptional = baseTool.declaration();
-              if (!declarationOptional.isPresent()) {
-                System.err.println(
-                    "Skipping tool '" + baseTool.name() + "' with missing declaration.");
-                return;
-              }
-              FunctionDeclaration functionDeclaration = declarationOptional.get();
-              Map<String, Object> toolMap = new HashMap<>();
-              toolMap.put("name", cleanForIdentifierPattern(functionDeclaration.name().get()));
-              toolMap.put(
-                  "description",
-                  cleanForIdentifierPattern(functionDeclaration.description().orElse("")));
-              Optional<Schema> parametersOptional = functionDeclaration.parameters();
-              if (parametersOptional.isPresent()) {
-                Schema parametersSchema = parametersOptional.get();
-                Map<String, Object> parametersMap = new HashMap<>();
-                parametersMap.put("type", "object");
-                Optional<Map<String, Schema>> propertiesOptional = parametersSchema.properties();
-                if (propertiesOptional.isPresent()) {
-                  Map<String, Object> propertiesMap = new HashMap<>();
-                  ObjectMapper objectMapper = new ObjectMapper();
-                  objectMapper.registerModule(new Jdk8Module());
-                  propertiesOptional
-                      .get()
-                      .forEach(
-                          (key, schema) -> {
-                            Map<String, Object> schemaMap =
-                                objectMapper.convertValue(
-                                    schema, new TypeReference<Map<String, Object>>() {});
-                            updateTypeString(schemaMap);
-                            propertiesMap.put(key, schemaMap);
-                          });
-                  parametersMap.put("properties", propertiesMap);
-                }
-                parametersSchema
-                    .required()
-                    .ifPresent(requiredList -> parametersMap.put("required", requiredList));
-                toolMap.put("parameters", parametersMap);
-              }
-              JSONObject jsonTool = new JSONObject(toolMap);
-              functions.put(jsonTool);
-            });
-    logger.info("Functions for LLM: {}", functions.toString(1));
-    String modelId = this.model();
-    boolean isLastResponseToolExecuted =
-        Iterables.getLast(Iterables.getLast(contents).parts().get()).functionResponse().isPresent();
-    BufferedReader reader =
-        callLLMChatStream(
-            modelId,
-            messages,
-            isLastResponseToolExecuted ? null : (functions.length() > 0 ? functions : null),
-            true);
-    Flowable<LlmResponse> flowable =
-        Flowable.create(
-            emitter -> {
-              // Buffer for accumulating function call arguments per choice index
-              final Map<Integer, String> functionCallNameBuffer = new HashMap<>();
-              final Map<Integer, StringBuilder> functionCallArgsBuffer = new HashMap<>();
-              final AtomicBoolean functionCallDetected = new AtomicBoolean(false);
-              final StringBuilder accumulatedText = new StringBuilder();
-              try {
-                String line;
-                outer:
-                while (reader != null && (line = reader.readLine()) != null) {
-                  line = line.trim();
-
-                  if (line.startsWith("data:")) {
-                    line = line.substring(5).trim();
-                  }
-
-                  if (line.equals("[DONE]")) {
-                    logger.info("[DONE] marker found, completing stream");
-                    if (accumulatedText.length() > 0 && !functionCallDetected.get()) {
-                      // Emit any remaining accumulated text as a final, complete response
-                      LlmResponse finalAggregatedTextResponse =
-                          LlmResponse.builder()
-                              .content(
-                                  Content.builder()
-                                      .role("model")
-                                      .parts(
-                                          ImmutableList.of(
-                                              Part.builder()
-                                                  .text(accumulatedText.toString())
-                                                  .build()))
-                                      .build())
-                              .partial(false) // This is a final content part
-                              .build();
-                      emitter.onNext(finalAggregatedTextResponse);
-                      accumulatedText.setLength(0); // Clear buffer
-                    }
-                    break outer;
-                  }
-                  if (line.isEmpty()) {
-                    logger.info("Skipping empty line");
-                    continue;
-                  }
-                  JSONObject chunk = null;
-                  try {
-                    if (!line.trim().isEmpty()) {
-                      chunk = new JSONObject(line);
-                      logger.info("Parsed JSON chunk: {}", chunk.toString(1));
-                    } else {
-                      logger.info("Skipping empty or null line after trim");
-                    }
-                  } catch (JSONException e) {
-                    logger.warn("Failed to parse JSON line: [{}]", line);
-                    logger.warn("Error: {}", e.getMessage());
-                    continue;
-                  } catch (NullPointerException e) {
-                    logger.warn("NullPointerException: 'line' variable is null.");
-                    continue;
-                  }
-                  if (chunk == null) {
-                    logger.info("Chunk is null, skipping");
-                    continue;
-                  }
-                  if (chunk.has("choices")) {
-                    JSONArray choices = chunk.optJSONArray("choices");
-                    logger.info(
-                        "Choices array found, length: {}", choices != null ? choices.length() : 0);
-                    if (choices == null || choices.length() == 0) {
-                      logger.info("Choices array is null or empty, skipping");
-                      continue;
-                    }
-                    for (int i = 0; i < choices.length(); i++) {
-                      JSONObject choice = choices.optJSONObject(i);
-                      if (choice != null) {
-                        boolean done = "stop".equals(choice.optString("finish_reason", ""));
-                        JSONObject delta = choice.optJSONObject("delta");
-                        if (delta != null) {
-                          // Buffer function_call arguments
-                          if (delta.has("function_call")) {
-                            // If there's accumulated text, emit it as a complete response before
-                            // the function call
-                            if (accumulatedText.length() > 0) {
-
-                              LlmResponse.builder()
-                                  .content(
-                                      Content.builder()
-                                          .role("model")
-                                          .parts(
-                                              ImmutableList.of(
-                                                  Part.builder()
-                                                      .text(accumulatedText.toString())
-                                                      .build()))
-                                          .build())
-                                  .partial(false) // This is a complete text turn before function
-                                  // call
-                                  .build();
-                              emitter.onNext(aggregatedTextResponse);
-                              accumulatedText.setLength(0); // Clear buffer after emitting
-                            }
-                            JSONObject functionCallJson = delta.getJSONObject("function_call");
-                            String functionName = functionCallJson.optString("name", null);
-                            String argumentsFragment =
-                                functionCallJson.optString("arguments", null);
-                            if (functionName != null) {
-                              functionCallNameBuffer.put(i, functionName);
-                            }
-                            if (argumentsFragment != null) {
-                              functionCallArgsBuffer
-                                  .computeIfAbsent(i, k -> new StringBuilder())
-                                  .append(argumentsFragment);
-                            }
-                          } else if (choice.has(
-                              "function_call")) { // Check function_call directly in choice if delta
-                            // is null
-                            JSONObject functionCallJson = choice.getJSONObject("function_call");
-                            String functionName = functionCallJson.optString("name", null);
-                            String argumentsFragment =
-                                functionCallJson.optString("arguments", null);
-                            if (functionName != null) {
-                              functionCallNameBuffer.put(i, functionName);
-                            }
-                            if (argumentsFragment != null) {
-                              functionCallArgsBuffer
-                                  .computeIfAbsent(i, k -> new StringBuilder())
-                                  .append(argumentsFragment);
-                            }
-                            functionCallDetected.set(true); // Set flag if function call is found
-                          }
-                          // If finish_reason is function_call, emit the function call event
-                          if (choice.has("finish_reason")
-                              && "function_call".equals(choice.optString("finish_reason"))) {
-                            String functionName = functionCallNameBuffer.get(i);
-                            StringBuilder argsBuilder = functionCallArgsBuffer.get(i);
-                            Map<String, Object> functionArgs = new HashMap<>();
-                            if (argsBuilder != null) {
-                              String argsString = argsBuilder.toString();
-                              try {
-                                if (!argsString.isEmpty()) {
-                                  JSONObject argsJson = new JSONObject(argsString);
-                                  for (String key : argsJson.keySet()) {
-                                    functionArgs.put(key, argsJson.get(key));
-                                  }
-                                }
-                              } catch (JSONException e) {
-                                logger.warn(
-                                    "Failed to parse accumulated function_call arguments as JSON: {}",
-                                    argsString,
-                                    e);
-                              }
-                            }
-                            if (functionName != null) {
-                              FunctionCall functionCall =
-                                  FunctionCall.builder()
-                                      .name(functionName)
-                                      .args(functionArgs)
-                                      .build();
-                              LlmResponse functionCallResponse =
-                                  LlmResponse.builder()
-                                      .content(
-                                          Content.builder()
-                                              .role("model")
-                                              .parts(
-                                                  ImmutableList.of(
-                                                      Part.builder()
-                                                          .functionCall(functionCall)
-                                                          .build()))
-                                              .build())
-                                      .partial(false) // Function call is a complete turn
-                                      .build();
-                              logger.info(
-                                  "Emitting FunctionCall LlmResponse: {}", functionCallResponse);
-                              emitter.onNext(functionCallResponse);
-                            }
-                            // Clear buffers for this index
-                            functionCallArgsBuffer.remove(i);
-                            functionCallNameBuffer.remove(i);
-                            functionCallDetected.set(true); // Set flag if function call is found
-                          }
-
-                          // Handle text content as a separate event
-                          String text = delta.optString("content", "");
-                          if (text != null && !text.isEmpty()) {
-                            accumulatedText.append(text);
-                            LlmResponse textResponse =
-                                LlmResponse.builder()
-                                    .content(
-                                        Content.builder()
-                                            .role("model")
-                                            .parts(ImmutableList.of(Part.fromText(text)))
-                                            .build())
-                                    .partial(true) // Text chunks are usually partial
-                                    .build();
-                            emitter.onNext(textResponse);
-                          }
-                        } else if (choice.has(
-                            "content")) { // This handles non-delta content, likely for final
-                          // response
-                          String text = choice.optString("content", "");
-                          if (text != null && !text.isEmpty()) {
-                            LlmResponse finalResponse =
-                                LlmResponse.builder()
-                                    .content(
-                                        Content.builder()
-                                            .role("model")
-                                            .parts(ImmutableList.of(Part.fromText(text)))
-                                            .build())
-                                    .partial(false) // This is a final content part
-                                    .build();
-                            emitter.onNext(finalResponse);
-                          }
-                        }
-                      }
-                    }
-                  }
-                }
-                emitter.onComplete();
-              } catch (IOException e) {
-                logger.error("IOException in stream: {}", e.getMessage());
-                emitter.onError(e);
-              } finally {
-                try {
-                  if (reader != null) {
-                    logger.info("Closing BufferedReader");
-                    reader.close();
-                  }
-                } catch (IOException e) {
-                  logger.error("Error closing stream reader", e);
-                }
-              }
-            },
-            io.reactivex.rxjava3.core.BackpressureStrategy.BUFFER);
-    return flowable;
-  }
-
-  /**
-   * This method is specifically for parsing *complete* OpenAI-like content blocks in a
-   * non-streaming context. It is less suitable for incremental streaming parsing.
-   *
-   * @param choice0 The JSON object representing a single choice from an OpenAI-like response.
-   * @return A Part object.
-   */
   public static Part oaiContentBlockToPart(JSONObject choice0) {
-    // Assuming choice0 is already the "choice" object, not the full stream chunk.
-    JSONObject message = choice0.optJSONObject("message"); // This might be null for stream deltas
-    if (message == null) {
-      // For non-streaming, a 'message' object should usually be present.
-      // For streaming 'delta' might be directly at the choice level for function calls
-      // Or directly within 'delta'
-      throw new UnsupportedOperationException(
-          "Input choice0 does not contain a 'message' object for content parsing.");
-    }
-
-    if (message.has("function_call")) {
-      JSONObject function = message.getJSONObject("function_call");
-
-      if (function.has("name")) {
-        String name = function.optString("name", null);
-        Map<String, Object> args = new HashMap<>();
-
-        // Try to get arguments as a JSONObject directly
-        JSONObject argsJson = function.optJSONObject("arguments");
-        if (argsJson != null) {
-          args = argsJson.toMap();
-        } else if (function.has("arguments")) {
-          // If not a direct JSONObject, try to parse as a stringified JSON
-          String argsString = function.optString("arguments", null);
-          if (argsString != null && !argsString.isEmpty()) {
-            try {
-              argsJson = new JSONObject(argsString);
-              args = argsJson.toMap();
-            } catch (JSONException e) {
-              logger.warn("Failed to parse function arguments as JSON string: {}", argsString, e);
-              // Continue with empty args if parsing fails
-            }
-          }
-        }
-
-        if (name != null) {
+    // Check for tool_calls first, as the example with tool_calls had empty content
+
+    JSONObject blockJson = choice0.getJSONObject("message");
+    if (blockJson.has("function_call")) {
+
+      // Based on the provided structure and LangChain4j Part,
+      // we typically handle one function call per Part.
+      // We will process the first tool call in the array.
+      JSONObject function =
+          blockJson.getJSONObject("function_call"); // Use optJSONObject for null safety
+
+      if (function != null && function.has("name") && function.has("arguments")) {
+        String name = function.optString("name", null); // Use optString for null safety
+        JSONObject argsJson =
+            new JSONObject(function.getString("arguments")); // Use optJSONObject for null safety
+
+        if (name != null && argsJson != null) {
+          // Convert JSONObject arguments to Map<String, Object>
+          // Assuming org.json.JSONObject.toMap() is available
+          Map<String, Object> args = argsJson.toMap();
+
+          // Build the FunctionCall Part
+          // The provided JSON does not include an 'id' for the tool call, so omitting it.
           FunctionCall functionCall = FunctionCall.builder().name(name).args(args).build();
+
           return Part.builder().functionCall(functionCall).build();
         }
       }
-    }
-
-    if (message.has("content")) {
-      Object content = message.opt("content");
+
+      // If tool_calls array is present but malformed or empty,
+      // it might fall through to check content or throw.
+      // Based on original code, falling through to unsupported might be appropriate
+      // if no valid tool call was found despite the key being present.
+    }
+
+    // If no valid tool_calls were processed, check for text content
+    if (blockJson.has("content")) {
+      Object content = blockJson.opt("content"); // Use opt for null safety
       if (content instanceof String) {
         String text = (String) content;
+        // Return a text Part, even if the string is empty (matches empty content example)
         return Part.builder().text(text).build();
       }
-    }
-
-    // Fallback if no recognizable content or function call is found.
+      // If 'content' key exists but value is not a String, might be unsupported.
+    }
+
+    String llmResponse = blockJson.getString("content"); // Kept same for readiblity
+
+    logger.debug("redBus response: {}", llmResponse);
+
+    // If neither usable tool_calls nor String content was found
+    // This covers cases like malformed JSON matching the structure,
+    // or structures not covered (e.g., image parts, other types).
     throw new UnsupportedOperationException(
-        "Unsupported content block format or missing required fields in message: "
-            + message.toString());
+        "Unsupported content block format or missing required fields: " + blockJson.toString());
   }
 
   // Create a shared HttpClient instance (thread-safe and efficient)
@@ -706,8 +363,18 @@
           .connectTimeout(Duration.ofSeconds(60)) // Example timeout
           .build();
 
-  public static BufferedReader callLLMChatStream(
-      String model, JSONArray messages, JSONArray tools, boolean stream) {
+  /**
+   * Makes a POST request to a specified URL with a dynamic JSON body using HttpClient. Fetches
+   * username and password from environment variables.
+   *
+   * @param model The model ID (used in the "api" field of the request payload).
+   * @param messages The list of messages for the "request.messages" field.
+   * @param tools The list of tools/functions for the "request.functions" field (can be null).
+   * @return The response body as a JSONObject, or an empty JSONObject in case of failure.
+   * @throws RuntimeException If environment variables are not set.
+   */
+  public static JSONObject callLLMChat(String model, JSONArray messages, JSONArray tools) {
+    // 1. Get username and password from environment variables
     String username = System.getenv(USERNAME_ENV_VAR);
     String password = System.getenv(PASSWORD_ENV_VAR);
     String apiUrl = System.getenv(DEFAULT_API_URL);
@@ -722,86 +389,11 @@
       throw new RuntimeException("Environment variable '" + DEFAULT_API_URL + "' not set.");
     }
 
+    // Constructing the JSON payload using the same structure
     JSONObject payload = new JSONObject();
     payload.put("username", username);
     payload.put("password", password);
-    payload.put("stream", stream); // Ensure this matches the request's stream parameter
-
-    payload.put("api", model);
-
-    JSONObject request = new JSONObject();
-    request.put("messages", messages);
-    if (tools != null) {
-      request.put(
-          "functions", tools); // Assuming 'functions' is the correct key for RedbusADG's backend
-    }
-    request.put("temperature", 0.9);
-    request.put("stream", stream); // Ensure this matches the payload's stream parameter
-
-    payload.put("request", request);
-    String jsonString = payload.toString();
-
-    try {
-      HttpRequest httpRequest =
-          HttpRequest.newBuilder()
-              .uri(URI.create(apiUrl))
-              .header("Content-Type", "application/json; charset=UTF-8")
-              .POST(HttpRequest.BodyPublishers.ofString(jsonString, StandardCharsets.UTF_8))
-              .build();
-      HttpResponse<InputStream> response =
-          httpClient.send(httpRequest, HttpResponse.BodyHandlers.ofInputStream());
-      int statusCode = response.statusCode();
-      StringBuilder responseBody = new StringBuilder();
-      System.out.println("Response Code: " + statusCode);
-      if (statusCode >= 200 && statusCode < 300) {
-
-        return new BufferedReader(new InputStreamReader(response.body(), StandardCharsets.UTF_8));
-      } else {
-        // Read error stream for more details if available
-        System.err.println("Error Response Body: " + responseBody.toString());
-        logger.error(
-            "HTTP request failed with status code {}: {}", statusCode, responseBody.toString());
-        return null;
-      }
-
-    } catch (IOException | InterruptedException ex) {
-      logger.error("HTTP request failed during streaming call.", ex);
-      return null;
-    } catch (Exception ex) {
-      logger.error("An unexpected error occurred during streaming API call.", ex);
-      return null;
-    }
-  }
-
-  /**
-   * - * Makes a POST request to a specified URL with a dynamic JSON body using HttpClient. Fetches
-   * - * username and password from environment variables. - * - * @param model The model ID (used
-   * in the "api" field of the request payload). - * @param messages The list of messages for the
-   * "request.messages" field. - * @param tools The list of tools/functions for the
-   * "request.functions" field (can be null). - * @return The response body as a JSONObject, or an
-   * empty JSONObject in case of failure. - * @throws RuntimeException If environment variables are
-   * not set. -
-   */
-  public static JSONObject callLLMChat(
-      String model, JSONArray messages, JSONArray tools, boolean stream) {
-    String username = System.getenv(USERNAME_ENV_VAR);
-    String password = System.getenv(PASSWORD_ENV_VAR);
-    String apiUrl = System.getenv(DEFAULT_API_URL);
-
-    if (username == null || username.isEmpty()) {
-      throw new RuntimeException("Environment variable '" + USERNAME_ENV_VAR + "' not set.");
-    }
-    if (password == null || password.isEmpty()) {
-      throw new RuntimeException("Environment variable '" + PASSWORD_ENV_VAR + "' not set.");
-    }
-    if (apiUrl == null || apiUrl.isEmpty()) {
-      throw new RuntimeException("Environment variable '" + DEFAULT_API_URL + "' not set.");
-    }
-
-    JSONObject payload = new JSONObject();
-    payload.put("username", username);
-    payload.put("password", password);
-    payload.put("api", model);
+    payload.put("api", model); // This parameter takes id of model, not actual model name
 
     JSONObject request = new JSONObject();
     request.put("messages", messages);
@@ -809,106 +401,202 @@
       request.put("functions", tools);
     }
     request.put("temperature", 0.9);
-    request.put("stream", stream);
 
     payload.put("request", request);
+
+    // Convert payload to string
     String jsonString = payload.toString();
 
     try {
+      // Build the HttpRequest
       HttpRequest httpRequest =
           HttpRequest.newBuilder()
-              .uri(URI.create(apiUrl))
-              .header("Content-Type", "application/json; charset=UTF-8")
+              .uri(URI.create(apiUrl)) // Use URI
+              .header(
+                  "Content-Type",
+                  "application/json; charset=UTF-8") // Explicitly set content type with charset
+              // Use BodyPublishers.ofString with StandardCharsets.UTF_8
               .POST(HttpRequest.BodyPublishers.ofString(jsonString, StandardCharsets.UTF_8))
               .build();
 
+      // Send the request and get the response body as a String, decoded with UTF-8
       HttpResponse<String> response =
           httpClient.send(httpRequest, HttpResponse.BodyHandlers.ofString(StandardCharsets.UTF_8));
 
       int statusCode = response.statusCode();
       String responseBody = response.body();
 
+      System.out.println("Response Code: " + statusCode);
+      System.out.println(
+          "Response Body: " + responseBody); // Response body is already a String decoded as UTF-8
+
       if (statusCode >= 200 && statusCode < 300) {
+        // Success
         return new JSONObject(responseBody);
       } else {
+        // Handle error responses (status code 4xx or 5xx)
+        // Logger.getLogger(RedbusADG.class.getName()).log(Level.SEVERE,  "HTTP request failed with
+        // status code " + statusCode + ": " + responseBody);
+        // Depending on the API, the error details might be in the responseBody
+        // even for error status codes. You can try to parse it if needed.
         try {
-          return new JSONObject(responseBody);
+          return new JSONObject(responseBody); // Attempt to parse error body if it's JSON
         } catch (Exception jsonEx) {
-          logger.warn("Could not parse error response body as JSON: {}", responseBody, jsonEx);
-          return new JSONObject();
+          //  Logger.getLogger(RedbusADG.class.getName()).log(Level.WARNING,  "Could not parse error
+          // response body as JSON.", jsonEx);
+          return new JSONObject(); // Return empty JSON on parse failure
         }
       }
 
     } catch (IOException | InterruptedException ex) {
-      logger.error("HTTP request failed during non-streaming call.", ex);
-      return new JSONObject();
+      // Handle network errors, timeouts, or thread interruptions
+      // Logger.getLogger(RedbusADG.class.getName()).log(Level.SEVERE, "HTTP request failed", ex);
+      return new JSONObject(); // Return empty JSON on error
     } catch (Exception ex) {
-      logger.error("An unexpected error occurred during non-streaming API call.", ex);
-      return new JSONObject();
-    }
-  }
-
-  @Override // Re-added @Override based on BaseLlm abstract method
+      // Catch other potential exceptions like JSON parsing issues from the *response*
+      // logger.getLogger(RedbusADG.class.getName()).log(Level.SEVERE, "An unexpected error
+      // occurred", ex);
+      return new JSONObject(); // Return empty JSON on error
+    }
+  }
+
+  /**
+   * Makes a POST request to a specified URL with a dynamic JSON body. Fetches username and password
+   * from environment variables.
+   *
+   * @param model
+   * @param messages The list of messages for the "request.messages" field.
+   * @param tools
+   * @return The response body as a String.
+   * @throws RuntimeException If environment variables are not set or JSON creation fails.
+   */
+  public static JSONObject callLLMChatOld(String model, JSONArray messages, JSONArray tools) {
+    try {
+      // 1. Get username and password from environment variables
+      String username = System.getenv(USERNAME_ENV_VAR);
+      String password = System.getenv(PASSWORD_ENV_VAR);
+      String apiUrl = System.getenv(DEFAULT_API_URL);
+
+      if (username == null || username.isEmpty()) {
+        throw new RuntimeException("Environment variable '" + USERNAME_ENV_VAR + "' not set.");
+      }
+      if (password == null || password.isEmpty()) {
+        throw new RuntimeException("Environment variable '" + PASSWORD_ENV_VAR + "' not set.");
+      }
+
+      JSONObject responseJ = new JSONObject();
+
+      // Constructing the JSON payload
+      JSONObject payload = new JSONObject();
+
+      payload.put("username", username);
+      payload.put("password", password);
+
+      payload.put("api", model); // This parameter takes id of model, not actual model name
+
+      JSONObject request = new JSONObject();
+
+      request.put("messages", messages);
+      if (tools != null) {
+        request.put("functions", tools);
+      }
+
+      request.put("temperature", 0.9);
+
+      payload.put("request", request);
+
+      // Convert payload to string
+      String jsonString = payload.toString();
+
+      // Create URL object
+      URL url = new URL(apiUrl);
+
+      // Open connection
+      HttpURLConnection connection = (HttpURLConnection) url.openConnection();
+
+      // Set request method
+      connection.setRequestMethod("POST");
+
+      // Set headers
+      connection.setRequestProperty(
+          "Content-Type",
+          "application/json; charset=UTF-8"); // <-- Also good practice to specify charset here
+      // connection.setRequestProperty("charset", "UTF-8"); // This header is less standard than
+      // adding to Content-Type
+
+      // Enable output
+      connection.setDoOutput(true);
+      // Optional: Set content length based on UTF-8 bytes
+      connection.setFixedLengthStreamingMode(jsonString.getBytes("UTF-8").length);
+
+      // Write JSON data to output stream using UTF-8
+      try (OutputStream outputStream = connection.getOutputStream();
+          OutputStreamWriter writer =
+              new OutputStreamWriter(outputStream, "UTF-8")) { // <-- MODIFIED
+        writer.write(jsonString); // <-- MODIFIED
+        writer.flush();
+      } catch (IOException ex) {
+        java.util.logging.Logger.getLogger(RedbusADG.class.getName()).log(Level.SEVERE, null, ex);
+      }
+
+      // Read response
+      int responseCode = connection.getResponseCode();
+      System.out.println("Response Code: " + responseCode);
+
+      // Read response body using UTF-8
+      try (InputStream inputStream = connection.getInputStream();
+          BufferedReader reader =
+              new BufferedReader(new InputStreamReader(inputStream, "UTF-8"))) { // <-- MODIFIED
+        StringBuilder response = new StringBuilder();
+        String line;
+        while ((line = reader.readLine()) != null) {
+          response.append(line);
+        }
+        System.out.println("Response Body: " + response.toString());
+
+        responseJ = new JSONObject(response.toString());
+
+      } catch (IOException ex) {
+        java.util.logging.Logger.getLogger(RedbusADG.class.getName()).log(Level.SEVERE, null, ex);
+        // Handle error stream if responseCode is not 2xx
+        if (responseCode >= 400) {
+          try (InputStream errorStream = connection.getErrorStream();
+              BufferedReader errorReader =
+                  new BufferedReader(new InputStreamReader(errorStream, "UTF-8"))) {
+            StringBuilder errorResponse = new StringBuilder();
+            String errorLine;
+            while ((errorLine = errorReader.readLine()) != null) {
+              errorResponse.append(errorLine);
+            }
+            System.err.println("Error Response Body: " + errorResponse.toString());
+            // You might want to parse the errorResponse as a JSON object too if the API returns
+            // JSON errors
+          } catch (IOException errorEx) {
+            java.util.logging.Logger.getLogger(RedbusADG.class.getName())
+                .log(Level.SEVERE, null, errorEx);
+          }
+        }
+      }
+
+      // Close connection
+      connection.disconnect();
+
+      return responseJ;
+
+    } catch (MalformedURLException ex) {
+      java.util.logging.Logger.getLogger(RedbusADG.class.getName()).log(Level.SEVERE, null, ex);
+    } catch (ProtocolException ex) {
+      java.util.logging.Logger.getLogger(RedbusADG.class.getName()).log(Level.SEVERE, null, ex);
+    } catch (IOException ex) {
+      java.util.logging.Logger.getLogger(RedbusADG.class.getName()).log(Level.SEVERE, null, ex);
+    }
+    return new JSONObject();
+  }
+
+  @Override
   public BaseLlmConnection connect(LlmRequest llmRequest) {
-<<<<<<< HEAD
-    return new GenericLlmConnection(this, llmRequest);
-=======
-    return new RedbusLlmConnection(llmRequest);
-  }
-
-  private class RedbusLlmConnection implements BaseLlmConnection {
-    private final LlmRequest initialLlmRequest;
-    private List<Content> history;
-
-    public RedbusLlmConnection(LlmRequest llmRequest) {
-      this.initialLlmRequest = llmRequest;
-      this.history = new ArrayList<>(llmRequest.contents());
-    }
-
-    @Override
-    public Completable sendHistory(List<Content> history) {
-      this.history = new ArrayList<>(history);
-      return Completable.complete();
-    }
-
-    @Override
-    public Completable sendContent(Content content) {
-      this.history.add(content);
-      return Completable.complete();
-    }
-
-    @Override
-    public Completable sendRealtime(Blob blob) {
-      // Realtime audio/video is not supported by the current HTTP-based LLM calls.
-      // This would require a different communication protocol (e.g., WebSockets with binary data).
-      return Completable.error(
-          new UnsupportedOperationException("Realtime content not supported."));
-    }
-
-    @Override
-    public Flowable<LlmResponse> receive() {
-      // Create a new LlmRequest with the accumulated history
-      LlmRequest currentRequest =
-          LlmRequest.builder()
-              .contents(ImmutableList.copyOf(history))
-              .config(initialLlmRequest.config())
-              .tools(initialLlmRequest.tools())
-              .build();
-      // Use the outer class's streaming content generation
-      return generateContentStream(currentRequest);
-    }
-
-    @Override
-    public void close() {
-      // No explicit connection to close for HTTP-based stateless calls
-      logger.info("RedbusLlmConnection closed.");
-    }
-
-    @Override
-    public void close(Throwable throwable) {
-      logger.error("RedbusLlmConnection closed with error: {}", throwable.getMessage(), throwable);
-    }
->>>>>>> 0e351f07
+    throw new UnsupportedOperationException("Not supported yet."); // Generated from
+    // nbfs://nbhost/SystemFileSystem/Templates/Classes/Code/GeneratedMethodBody
   }
 
   private void updateTypeString(Map<String, Object> valueDict) {
@@ -938,55 +626,109 @@
   }
 
   public static void main(String[] args) {
-    // Example model ID as a String
-    String modelId = "40";
+    // --- Create the 'messages' part of the JSON using org.json ---
+    String messagesJsonString =
+        """
+    [
+        {
+            "role": "system",
+            "content": "You are a helpful assistant."
+        },
+        {
+            "role": "user",
+            "content": "Does Azure OpenAI support customer managed keys?"
+        },
+        {
+            "role": "assistant",
+            "content": "Yes, customer managed keys are supported by Azure OpenAI."
+        },
+        {
+            "role": "user",
+            "content": "Do other Azure AI services support this too?"
+        },
+        {
+                      "role": "system",
+                      "content": "Help user in determining the weather."
+                  },
+                  {
+                      "role": "user",
+                      "content": "What is weather in bangalore?"
+                  }
+    ]
+    """;
+
+    String toolsJsonString =
+        """
+    [
+                {
+                        "name": "get_current_weather",
+                        "description": "Get the current weather in a given location",
+                        "parameters": {
+                            "type": "object",
+                            "properties": {
+                                "location": {
+                                    "type": "string",
+                                    "description": "The city and state, e.g. San Francisco, CA"
+                                }
+                            },
+                            "required": [
+                                "location"
+                            ]
+                        }
+                    }
+            ]
+    """;
+
+    JSONArray messagesArray;
+    JSONArray toolsArray;
     try {
-      RedbusADG llm = new RedbusADG(modelId);
-      // Create a simple LlmRequest with a user prompt
-      LlmRequest request =
-          LlmRequest.builder()
-              .contents(ImmutableList.of(Content.fromParts(Part.fromText("Tell me a joke."))))
-              .build();
-      llm.generateContent(request, true)
-          .blockingSubscribe(
-              response -> {
-                System.out.println("Received response chunk:");
-                response
-                    .content()
-                    .ifPresent(
-                        content ->
-                            content
-                                .parts()
-                                .ifPresent(
-                                    parts ->
-                                        parts.forEach(
-                                            part -> {
-                                              part.text()
-                                                  .ifPresent(
-                                                      text -> System.out.println("Text: " + text));
-                                              part.functionCall()
-                                                  .ifPresent(
-                                                      fc ->
-                                                          System.out.println(
-                                                              "Function Call: " + fc));
-                                            })));
-              },
-              error -> {
-                System.err.println("An error occurred during streaming API call:");
-                error.printStackTrace();
-              },
-              () -> System.out.println("\nStream completed."));
+      // Parse the JSON string directly into a JSONArray
+      messagesArray = new JSONArray(messagesJsonString);
+      toolsArray = new JSONArray(toolsJsonString);
+
+    } catch (Exception e) { // org.json.JSONArray constructor can throw various exceptions
+      System.err.println("Failed to parse messages JSON string into JSONArray: " + e.getMessage());
+      return; // Exit if messages JSON cannot be parsed
+    }
+
+    // --- Make the API Call ---
+    // The makeApiCall expects 'model' as a String. Based on the comment
+    // "This parameter takes id of model, not actual model name", let's
+    // assume the ID "40" should be passed as a String.
+    String modelId = "40"; // Example model ID as a String
+
+    String targetUrl = DEFAULT_API_URL; // Using the default URL defined in the class
+
+    try {
+      System.out.println("Attempting to call API at " + targetUrl + "...");
+      System.out.println("Using model ID: " + modelId);
+      System.out.println(
+          "Fetching credentials from environment variables: "
+              + USERNAME_ENV_VAR
+              + ", "
+              + PASSWORD_ENV_VAR);
+
+      // Call makeApiCall with correct arguments:
+      // apiUrl (String), model (String), messages (JSONArray), tools (JSONArray or null)
+      JSONObject responseJson =
+          callLLMChat(
+              modelId, messagesArray, null); // Pass null for tools toolsArray/ null for test
+
+      System.out.println("\nAPI Call Successful!");
+      System.out.println("Response Body (JSONObject):");
+      // Print the returned JSONObject. Using toString(4) for pretty printing.
+      System.out.println(responseJson.toString(4));
+
     } catch (RuntimeException e) {
       System.err.println("Error during API call (Runtime): " + e.getMessage());
       System.err.println(
           "Please ensure environment variables '"
               + USERNAME_ENV_VAR
-              + "', '"
+              + "' and '"
               + PASSWORD_ENV_VAR
-              + "', and '"
-              + DEFAULT_API_URL
               + "' are set.");
-    } catch (Exception e) {
+    } // Restore interrupt status
+    catch (Exception e) { // Catch any other potential exceptions during processing
       System.err.println("An unexpected error occurred during API call: " + e.getMessage());
       e.printStackTrace();
     }
